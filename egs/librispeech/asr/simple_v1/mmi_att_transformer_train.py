#!/usr/bin/env python3

# Copyright (c)  2020  Xiaomi Corporation (authors: Daniel Povey
#                                                   Haowen Qiu
#                                                   Fangjun Kuang)
#                2021  University of Chinese Academy of Sciences (author: Han Zhu)
# Apache 2.0

import argparse
import logging
import os
import sys
from datetime import datetime
from pathlib import Path
from typing import Dict, Optional

import k2
import numpy as np
import torch
import torch.distributed as dist
import torch.multiprocessing as mp
from torch import nn
from torch.cuda.amp import GradScaler, autocast
from torch.nn.parallel import DistributedDataParallel as DDP
from torch.nn.utils import clip_grad_value_
from torch.utils.data import DataLoader
from torch.utils.tensorboard import SummaryWriter

from lhotse.utils import fix_random_seed, nullcontext
from snowfall.common import describe, str2bool
from snowfall.common import load_checkpoint, save_checkpoint
from snowfall.common import save_training_info
from snowfall.common import setup_logger
from snowfall.data.librispeech import LibriSpeechAsrDataModule
from snowfall.dist import cleanup_dist
from snowfall.dist import setup_dist
from snowfall.lexicon import Lexicon
from snowfall.models import AcousticModel
from snowfall.models.conformer import Conformer
from snowfall.models.tdnn_lstm import TdnnLstm1b  # alignment model
from snowfall.models.transformer import Noam, Transformer
from snowfall.objectives import LFMMILoss, encode_supervisions
from snowfall.training.diagnostics import measure_gradient_norms, optim_step_and_measure_param_change
from snowfall.training.mmi_graph import MmiTrainingGraphCompiler
from snowfall.training.mmi_graph import create_bigram_phone_lm


def get_objf(batch: Dict,
             model: AcousticModel,
             ali_model: Optional[AcousticModel],
             P: k2.Fsa,
             device: torch.device,
             graph_compiler: MmiTrainingGraphCompiler,
             is_training: bool,
             is_update: bool,
             accum_grad: int = 1,
             den_scale: float = 1.0,
             att_rate: float = 0.0,
             tb_writer: Optional[SummaryWriter] = None,
             global_batch_idx_train: Optional[int] = None,
             optimizer: Optional[torch.optim.Optimizer] = None,
             scaler: GradScaler = None
             ):
    feature = batch['inputs']
    # at entry, feature is [N, T, C]
    feature = feature.permute(0, 2, 1)  # now feature is [N, C, T]
    assert feature.ndim == 3
    feature = feature.to(device)

    supervisions = batch['supervisions']
    supervision_segments, texts = encode_supervisions(supervisions)

    loss_fn = LFMMILoss(
        graph_compiler=graph_compiler,
        P=P,
        den_scale=den_scale
    )

    grad_context = nullcontext if is_training else torch.no_grad

    with autocast(enabled=scaler.is_enabled()), grad_context():
        nnet_output, encoder_memory, memory_mask = model(feature, supervisions)
        if att_rate != 0.0:
            att_loss = model.decoder_forward(encoder_memory, memory_mask, supervisions, graph_compiler)

        if (ali_model is not None and global_batch_idx_train is not None and
                global_batch_idx_train * accum_grad < 4000):
            with torch.no_grad():
                ali_model_output = ali_model(feature)
            # subsampling is done slightly differently, may be small length
            # differences.
            min_len = min(ali_model_output.shape[2], nnet_output.shape[2])
            # scale less than one so it will be encouraged
            # to mimic ali_model's output
            ali_model_scale = 500.0 / (global_batch_idx_train*accum_grad + 500)
            nnet_output = nnet_output.clone()  # or log-softmax backprop will fail.
            nnet_output[:, :,:min_len] += ali_model_scale * ali_model_output[:, :,:min_len]

        # nnet_output is [N, C, T]
        nnet_output = nnet_output.permute(0, 2, 1)  # now nnet_output is [N, T, C]

        mmi_loss, tot_frames, all_frames = loss_fn(nnet_output, texts, supervision_segments)

    if is_training:
        def maybe_log_gradients(tag: str):
            if tb_writer is not None and global_batch_idx_train is not None and global_batch_idx_train % 200 == 0:
                tb_writer.add_scalars(
                    tag,
                    measure_gradient_norms(model, norm='l1'),
                    global_step=global_batch_idx_train
                )

        if att_rate != 0.0:
            loss = (- (1.0 - att_rate) * mmi_loss + att_rate * att_loss) / (len(texts) * accum_grad)
        else:
            loss = (-mmi_loss) / (len(texts) * accum_grad)
        scaler.scale(loss).backward()
        if is_update:
            maybe_log_gradients('train/grad_norms')
            scaler.unscale_(optimizer)
            clip_grad_value_(model.parameters(), 5.0)
            maybe_log_gradients('train/clipped_grad_norms')
            if tb_writer is not None and (global_batch_idx_train // accum_grad) % 200 == 0:
                # Once in a time we will perform a more costly diagnostic
                # to check the relative parameter change per minibatch.
                deltas = optim_step_and_measure_param_change(model, optimizer, scaler)
                tb_writer.add_scalars(
                    'train/relative_param_change_per_minibatch',
                    deltas,
                    global_step=global_batch_idx_train
                )
            else:
                scaler.step(optimizer)
            optimizer.zero_grad()
            scaler.update()

    ans = -mmi_loss.detach().cpu().item(), tot_frames.cpu().item(
    ), all_frames.cpu().item()
    return ans


def get_validation_objf(dataloader: torch.utils.data.DataLoader,
                        model: AcousticModel,
                        ali_model: Optional[AcousticModel],
                        P: k2.Fsa,
                        device: torch.device,
                        graph_compiler: MmiTrainingGraphCompiler,
                        den_scale: float = 1
                        ):
    total_objf = 0.
    total_frames = 0.  # for display only
    total_all_frames = 0.  # all frames including those seqs that failed.

    model.eval()

    from torchaudio.datasets.utils import bg_iterator
    for batch_idx, batch in enumerate(bg_iterator(dataloader, 2)):
        objf, frames, all_frames = get_objf(
            batch=batch,
            model=model,
            ali_model=ali_model,
            P=P,
            device=device,
            graph_compiler=graph_compiler,
            is_training=False,
            is_update=False,
            den_scale=den_scale
        )
        total_objf += objf
        total_frames += frames
        total_all_frames += all_frames

    return total_objf, total_frames, total_all_frames


def train_one_epoch(dataloader: torch.utils.data.DataLoader,
                    valid_dataloader: torch.utils.data.DataLoader,
                    model: AcousticModel,
                    ali_model: Optional[AcousticModel],
                    P: k2.Fsa,
                    device: torch.device,
                    graph_compiler: MmiTrainingGraphCompiler,
                    optimizer: torch.optim.Optimizer,
                    accum_grad: int,
                    den_scale: float,
                    att_rate: float,
                    current_epoch: int,
                    tb_writer: SummaryWriter,
                    num_epochs: int,
                    global_batch_idx_train: int,
                    world_size: int,
                    scaler: GradScaler
                    ):
    """One epoch training and validation.

    Args:
        dataloader: Training dataloader
        valid_dataloader: Validation dataloader
        model: Acoustic model to be trained
        P: An FSA representing the bigram phone LM
        device: Training device, torch.device("cpu") or torch.device("cuda", device_id)
        graph_compiler: MMI training graph compiler
        optimizer: Training optimizer
        accum_grad: Number of gradient accumulation
        den_scale: Denominator scale in mmi loss
        att_rate: Attention loss rate, final loss is att_rate * att_loss + (1-att_rate) * other_loss
        current_epoch: current training epoch, for logging only
        tb_writer: tensorboard SummaryWriter
        num_epochs: total number of training epochs, for logging only
        global_batch_idx_train: global training batch index before this epoch, for logging only

    Returns:
        A tuple of 3 scalar:  (total_objf / total_frames, valid_average_objf, global_batch_idx_train)
        - `total_objf / total_frames` is the average training loss
        - `valid_average_objf` is the average validation loss
        - `global_batch_idx_train` is the global training batch index after this epoch
    """
    total_objf, total_frames, total_all_frames = 0., 0., 0.
    valid_average_objf = float('inf')
    time_waiting_for_batch = 0
    forward_count = 0
    prev_timestamp = datetime.now()

    model.train()
    for batch_idx, batch in enumerate(dataloader):
        forward_count += 1
        if forward_count == accum_grad:
            is_update = True
            forward_count = 0
        else:
            is_update = False

        global_batch_idx_train += 1
        timestamp = datetime.now()
        time_waiting_for_batch += (timestamp - prev_timestamp).total_seconds()

        if forward_count == 1 or accum_grad == 1:
            P.set_scores_stochastic_(model.module.P_scores)
            assert P.requires_grad is True

        curr_batch_objf, curr_batch_frames, curr_batch_all_frames = get_objf(
            batch=batch,
            model=model,
            ali_model=ali_model,
            P=P,
            device=device,
            graph_compiler=graph_compiler,
            is_training=True,
            is_update=is_update,
            accum_grad=accum_grad,
            den_scale=den_scale,
            att_rate=att_rate,
            tb_writer=tb_writer,
            global_batch_idx_train=global_batch_idx_train,
            optimizer=optimizer,
            scaler=scaler
        )

        total_objf += curr_batch_objf
        total_frames += curr_batch_frames
        total_all_frames += curr_batch_all_frames

        if batch_idx % 10 == 0:
            logging.info(
                'batch {}, epoch {}/{} '
                'global average objf: {:.6f} over {} '
                'frames ({:.1f}% kept), current batch average objf: {:.6f} over {} frames ({:.1f}% kept) '
                'avg time waiting for batch {:.3f}s'.format(
                    batch_idx, current_epoch, num_epochs,
                    total_objf / total_frames, total_frames,
                    100.0 * total_frames / total_all_frames,
                    curr_batch_objf / (curr_batch_frames + 0.001),
                    curr_batch_frames,
                    100.0 * curr_batch_frames / curr_batch_all_frames,
                    time_waiting_for_batch / max(1, batch_idx)))

            if tb_writer is not None:
                tb_writer.add_scalar('train/global_average_objf',
                                     total_objf / total_frames, global_batch_idx_train)

                tb_writer.add_scalar('train/current_batch_average_objf',
                                     curr_batch_objf / (curr_batch_frames + 0.001),
                                     global_batch_idx_train)
            # if batch_idx >= 10:
            #    print("Exiting early to get profile info")
            #    sys.exit(0)

        if batch_idx > 0 and batch_idx % 200 == 0:
            total_valid_objf, total_valid_frames, total_valid_all_frames = get_validation_objf(
                dataloader=valid_dataloader,
                model=model,
                ali_model=ali_model,
                P=P,
                device=device,
                graph_compiler=graph_compiler)
            if world_size > 1:
                s = torch.tensor([
                    total_valid_objf, total_valid_frames,
                    total_valid_all_frames
                ]).to(device)

                dist.all_reduce(s, op=dist.ReduceOp.SUM)
                total_valid_objf, total_valid_frames, total_valid_all_frames = s.cpu().tolist()

            valid_average_objf = total_valid_objf / total_valid_frames
            model.train()
            logging.info(
                'Validation average objf: {:.6f} over {} frames ({:.1f}% kept)'
                    .format(valid_average_objf,
                            total_valid_frames,
                            100.0 * total_valid_frames / total_valid_all_frames))

            if tb_writer is not None:
                tb_writer.add_scalar('train/global_valid_average_objf',
                                     valid_average_objf,
                                     global_batch_idx_train)
                model.module.write_tensorboard_diagnostics(tb_writer, global_step=global_batch_idx_train)
        prev_timestamp = datetime.now()
    return total_objf / total_frames, valid_average_objf, global_batch_idx_train


def get_parser():
    parser = argparse.ArgumentParser(formatter_class=argparse.ArgumentDefaultsHelpFormatter)
    parser.add_argument(
        '--world-size',
        type=int,
        default=1,
        help='Number of GPUs for DDP training.')
    parser.add_argument(
        '--master-port',
        type=int,
        default=12354,
        help='Master port to use for DDP training.')
    parser.add_argument(
        '--model-type',
        type=str,
        default="conformer",
        choices=["transformer", "conformer"],
        help="Model type.")
    parser.add_argument(
        '--num-epochs',
        type=int,
        default=10,
        help="Number of training epochs.")
    parser.add_argument(
        '--start-epoch',
        type=int,
        default=0,
        help="Number of start epoch.")
    parser.add_argument(
        '--warm-step',
        type=int,
        default=5000,
        help='The number of warm-up steps for Noam optimizer.'
    )
    parser.add_argument(
        '--accum-grad',
        type=int,
        default=1,
        help="Number of gradient accumulation.")
    parser.add_argument(
        '--den-scale',
        type=float,
        default=1.0,
        help="denominator scale in mmi loss.")
    parser.add_argument(
        '--att-rate',
        type=float,
        default=0.0,
        help="Attention loss rate.")
    parser.add_argument(
        '--nhead',
        type=int,
        default=4,
        help="Number of attention heads in transformer.")
    parser.add_argument(
        '--attention-dim',
        type=int,
        default=256,
        help="Number of units in transformer attention layers.")
    parser.add_argument(
        '--tensorboard',
        type=str2bool,
        default=True,
        help='Should various information be logged in tensorboard.'
    )
    parser.add_argument(
<<<<<<< HEAD
        '--amp',
        type=str2bool,
        default=True,
        help='Should we use automatic mixed precision (AMP) training.'
=======
        '--use-ali-model',
        type=str2bool,
        default=True,
        help='If true, we assume that you have run ./ctc_train.py '
             'and you have some checkpoints inside the directory '
             'exp-lstm-adam-ctc-musan/ .'
             'It will use exp-lstm-adam-ctc-musan/epoch-{ali-model-epoch}.pt '
             'as the pre-trained alignment model'
    )
    parser.add_argument(
        '--ali-model-epoch',
        type=int,
        default=7,
        help='If --use-ali-model is True, load '
             'exp-lstm-adam-ctc-musan/epoch-{ali-model-epoch}.pt as the alignment model.'
             'Used only if --use-ali-model is True.'
>>>>>>> 7e02d927
    )
    return parser


def run(rank, world_size, args):
    '''
    Args:
      rank:
        It is a value between 0 and `world_size-1`, which is
        passed automatically by `mp.spawn()` in :func:`main`.
        The node with rank 0 is responsible for saving checkpoint.
      world_size:
        Number of GPUs for DDP training.
      args:
        The return value of get_parser().parse_args()
    '''
    model_type = args.model_type
    start_epoch = args.start_epoch
    num_epochs = args.num_epochs
    accum_grad = args.accum_grad
    den_scale = args.den_scale
    att_rate = args.att_rate

    fix_random_seed(42)
    setup_dist(rank, world_size, args.master_port)

    exp_dir = Path('exp-' + model_type + '-noam-mmi-att-musan-sa')
    setup_logger(f'{exp_dir}/log/log-train-{rank}')
    if args.tensorboard and rank == 0:
        tb_writer = SummaryWriter(log_dir=f'{exp_dir}/tensorboard')
    else:
        tb_writer = None
    #  tb_writer = SummaryWriter(log_dir=f'{exp_dir}/tensorboard') if args.tensorboard and rank == 0 else None

    logging.info("Loading lexicon and symbol tables")
    lang_dir = Path('data/lang_nosp')
    lexicon = Lexicon(lang_dir)

    device_id = rank
    device = torch.device('cuda', device_id)

    graph_compiler = MmiTrainingGraphCompiler(
        lexicon=lexicon,
        device=device,
    )
    phone_ids = lexicon.phone_symbols()
    P = create_bigram_phone_lm(phone_ids)
    P.scores = torch.zeros_like(P.scores)
    P = P.to(device)

    librispeech = LibriSpeechAsrDataModule(args)
    train_dl = librispeech.train_dataloaders()
    valid_dl = librispeech.valid_dataloaders()

    if not torch.cuda.is_available():
        logging.error('No GPU detected!')
        sys.exit(-1)

    logging.info("About to create model")

    if att_rate != 0.0:
        num_decoder_layers = 6
    else:
        num_decoder_layers = 0

    if model_type == "transformer":
        model = Transformer(
            num_features=80,
            nhead=args.nhead,
            d_model=args.attention_dim,
            num_classes=len(phone_ids) + 1,  # +1 for the blank symbol
            subsampling_factor=4,
            num_decoder_layers=num_decoder_layers)
    else:
        model = Conformer(
            num_features=80,
            nhead=args.nhead,
            d_model=args.attention_dim,
            num_classes=len(phone_ids) + 1,  # +1 for the blank symbol
            subsampling_factor=4,
            num_decoder_layers=num_decoder_layers)

    model.P_scores = nn.Parameter(P.scores.clone(), requires_grad=True)

    model.to(device)
    describe(model)

    model = DDP(model, device_ids=[rank])

<<<<<<< HEAD
=======
    # Now for the aligment model, if any
    if args.use_ali_model:
        ali_model = TdnnLstm1b(
            num_features=80,
            num_classes=len(phone_ids) + 1,  # +1 for the blank symbol
            subsampling_factor=4)

        ali_model_fname = Path(f'exp-lstm-adam-ctc-musan/epoch-{args.ali_model_epoch}.pt')
        assert ali_model_fname.is_file(), \
                f'ali model filename {ali_model_fname} does not exist!'
        ali_model.load_state_dict(torch.load(ali_model_fname, map_location='cpu')['state_dict'])
        ali_model.to(device)

        ali_model.eval()
        ali_model.requires_grad_(False)
        logging.info(f'Use ali_model: {ali_model_fname}')
    else:
        ali_model = None
        logging.info('No ali_model')



>>>>>>> 7e02d927
    optimizer = Noam(model.parameters(),
                     model_size=args.attention_dim,
                     factor=1.0,
                     warm_step=args.warm_step)

    scaler = GradScaler(enabled=args.amp)

    best_objf = np.inf
    best_valid_objf = np.inf
    best_epoch = start_epoch
    best_model_path = os.path.join(exp_dir, 'best_model.pt')
    best_epoch_info_filename = os.path.join(exp_dir, 'best-epoch-info')
    global_batch_idx_train = 0  # for logging only

    if start_epoch > 0:
        model_path = os.path.join(exp_dir, 'epoch-{}.pt'.format(start_epoch - 1))
        ckpt = load_checkpoint(filename=model_path, model=model, optimizer=optimizer, scaler=scaler)
        best_objf = ckpt['objf']
        best_valid_objf = ckpt['valid_objf']
        global_batch_idx_train = ckpt['global_batch_idx_train']
        logging.info(f"epoch = {ckpt['epoch']}, objf = {best_objf}, valid_objf = {best_valid_objf}")

    for epoch in range(start_epoch, num_epochs):
        train_dl.sampler.set_epoch(epoch)
        curr_learning_rate = optimizer._rate
        if tb_writer is not None:
            tb_writer.add_scalar('train/learning_rate', curr_learning_rate, global_batch_idx_train)
            tb_writer.add_scalar('train/epoch', epoch, global_batch_idx_train)

        logging.info('epoch {}, learning rate {}'.format(epoch, curr_learning_rate))
        objf, valid_objf, global_batch_idx_train = train_one_epoch(
            dataloader=train_dl,
            valid_dataloader=valid_dl,
            model=model,
            ali_model=ali_model,
            P=P,
            device=device,
            graph_compiler=graph_compiler,
            optimizer=optimizer,
            accum_grad=accum_grad,
            den_scale=den_scale,
            att_rate=att_rate,
            current_epoch=epoch,
            tb_writer=tb_writer,
            num_epochs=num_epochs,
            global_batch_idx_train=global_batch_idx_train,
            world_size=world_size,
            scaler=scaler
        )
        # the lower, the better
        if valid_objf < best_valid_objf:
            best_valid_objf = valid_objf
            best_objf = objf
            best_epoch = epoch
            save_checkpoint(filename=best_model_path,
                            optimizer=None,
                            scheduler=None,
                            scaler=None,
                            model=model,
                            epoch=epoch,
                            learning_rate=curr_learning_rate,
                            objf=objf,
                            valid_objf=valid_objf,
                            global_batch_idx_train=global_batch_idx_train,
                            local_rank=rank)
            save_training_info(filename=best_epoch_info_filename,
                               model_path=best_model_path,
                               current_epoch=epoch,
                               learning_rate=curr_learning_rate,
                               objf=objf,
                               best_objf=best_objf,
                               valid_objf=valid_objf,
                               best_valid_objf=best_valid_objf,
                               best_epoch=best_epoch,
                               local_rank=rank)

        # we always save the model for every epoch
        model_path = os.path.join(exp_dir, 'epoch-{}.pt'.format(epoch))
        save_checkpoint(filename=model_path,
                        optimizer=optimizer,
                        scheduler=None,
                        scaler=scaler,
                        model=model,
                        epoch=epoch,
                        learning_rate=curr_learning_rate,
                        objf=objf,
                        valid_objf=valid_objf,
                        global_batch_idx_train=global_batch_idx_train,
                        local_rank=rank)
        epoch_info_filename = os.path.join(exp_dir, 'epoch-{}-info'.format(epoch))
        save_training_info(filename=epoch_info_filename,
                           model_path=model_path,
                           current_epoch=epoch,
                           learning_rate=curr_learning_rate,
                           objf=objf,
                           best_objf=best_objf,
                           valid_objf=valid_objf,
                           best_valid_objf=best_valid_objf,
                           best_epoch=best_epoch,
                           local_rank=rank)

    logging.warning('Done')
    torch.distributed.barrier()
    cleanup_dist()


def main():
    parser = get_parser()
    LibriSpeechAsrDataModule.add_arguments(parser)
    args = parser.parse_args()
    world_size = args.world_size
    assert world_size >= 1
    mp.spawn(run, args=(world_size, args), nprocs=world_size, join=True)


torch.set_num_threads(1)
torch.set_num_interop_threads(1)

if __name__ == '__main__':
    main()<|MERGE_RESOLUTION|>--- conflicted
+++ resolved
@@ -385,12 +385,11 @@
         help='Should various information be logged in tensorboard.'
     )
     parser.add_argument(
-<<<<<<< HEAD
         '--amp',
         type=str2bool,
         default=True,
         help='Should we use automatic mixed precision (AMP) training.'
-=======
+    parser.add_argument(
         '--use-ali-model',
         type=str2bool,
         default=True,
@@ -407,7 +406,6 @@
         help='If --use-ali-model is True, load '
              'exp-lstm-adam-ctc-musan/epoch-{ali-model-epoch}.pt as the alignment model.'
              'Used only if --use-ali-model is True.'
->>>>>>> 7e02d927
     )
     return parser
 
@@ -497,8 +495,6 @@
 
     model = DDP(model, device_ids=[rank])
 
-<<<<<<< HEAD
-=======
     # Now for the aligment model, if any
     if args.use_ali_model:
         ali_model = TdnnLstm1b(
@@ -519,9 +515,6 @@
         ali_model = None
         logging.info('No ali_model')
 
-
-
->>>>>>> 7e02d927
     optimizer = Noam(model.parameters(),
                      model_size=args.attention_dim,
                      factor=1.0,
